#ifndef POSE_TRACKING_MODELS_OBSERVATION_MODELS_KINECT_IMAGE_OBSERVATION_MODEL_GPU_HPP
#define POSE_TRACKING_MODELS_OBSERVATION_MODELS_KINECT_IMAGE_OBSERVATION_MODEL_GPU_HPP

#include <vector>
#include "boost/shared_ptr.hpp"
#include "boost/filesystem.hpp"
#include "Eigen/Core"

#include <fl/util/math/pose_vector.hpp>
#include <dbot/models/observation_models/rao_blackwell_observation_model.hpp>
#include <dbot/states/free_floating_rigid_bodies_state.hpp>

#include <dbot/models/observation_models/kinect_image_observation_model_gpu/object_rasterizer.hpp>
#include <dbot/models/observation_models/kinect_image_observation_model_gpu/cuda_filter.hpp>

#include <limits>
#include <stdio.h>
#include <stdlib.h>
#include <iostream>
#include <cuda_gl_interop.h>


#include <dbot/utils/helper_functions.hpp>
#include <dbot/utils/profiling.hpp>

namespace dbot
{

// Forward declarations
template <typename State> class KinectImageObservationModelGPU;

namespace internal
{
/**
 * ImageObservationModelCPU distribution traits specialization
 * \internal
 */
template <typename State>
struct Traits<KinectImageObservationModelGPU<State> >
{
    typedef double Scalar;
    typedef Eigen::Matrix<Scalar, Eigen::Dynamic, Eigen::Dynamic> Observation;

    typedef RBObservationModel<State, Observation> Base;

    typedef typename Eigen::Matrix<Scalar, 3, 3> CameraMatrix;
};
}

/**
 * \class ImageObservationModelGPU
 *
 * \ingroup distributions
 * \ingroup observation_models
 */
template <typename State>
class KinectImageObservationModelGPU:
        public internal::Traits<KinectImageObservationModelGPU<State> >::Base
{
public:
    typedef internal::Traits<KinectImageObservationModelGPU<State> > Traits;

    typedef typename Traits::Scalar         Scalar;
    typedef typename Traits::Observation    Observation;
    typedef typename Traits::CameraMatrix   CameraMatrix;

    typedef typename Traits::Base::StateArray StateArray;
    typedef typename Traits::Base::RealArray RealArray;
    typedef typename Traits::Base::IntArray IntArray;

    typedef typename Eigen::Transform<fl::Real, 3, Eigen::Affine> Affine;



    // TODO: ALL THIS SHOULD SWITCH FROM USING VISIBILITY TO OCCLUSION
    KinectImageObservationModelGPU(const CameraMatrix& camera_matrix,
                    const size_t& n_rows,
                    const size_t& n_cols,
                    const size_t& max_sample_count,
                    const std::vector<std::vector<Eigen::Vector3d> > vertices_double,
                    const std::vector<std::vector<std::vector<int> > > indices,
                    const std::string vertex_shader_path,
                    const std::string fragment_shader_path,
                    const Scalar& initial_occlusion_prob = 0.1d,
                    const double& delta_time = 0.033d,
                    const float p_occluded_visible = 0.1f,
                    const float p_occluded_occluded = 0.7f,
                    const float tail_weight = 0.01f,
                    const float model_sigma = 0.003f,
                    const float sigma_factor = 0.0014247f,
                    const float max_depth = 6.0f,
                    const float exponential_rate = -log(0.5f)):
            camera_matrix_(camera_matrix),
            n_rows_(n_rows),
            n_cols_(n_cols),
            nr_max_poses_(max_sample_count),
            indices_(indices),
            initial_visibility_prob_(1 - initial_occlusion_prob),
            p_visible_visible_(1.0 - p_occluded_visible),
            p_visible_occluded_(1.0 - p_occluded_occluded),
            tail_weight_(tail_weight),
            model_sigma_(model_sigma),
            sigma_factor_(sigma_factor),
            max_depth_(max_depth),
            exponential_rate_(exponential_rate),
            nr_poses_(max_sample_count),
            observations_set_(false),
            resource_registered_(false),
            nr_calls_set_observation_(0),
            observation_time_(0),
            Traits::Base(delta_time)
    {
        // set constants
        this->default_poses_.recount(vertices_double.size());
        this->default_poses_.setZero();

<<<<<<< HEAD
    ~KinectImageObservationModelGPU() noexcept { }
=======
        // convert doubles to floats
        vertices_.resize(vertices_double.size());
        for(size_t object_index = 0; object_index < vertices_.size(); object_index++)
        {
            vertices_[object_index].resize(vertices_double[object_index].size());
            for(size_t vertex_index = 0; vertex_index < vertices_[object_index].size(); vertex_index++)
                vertices_[object_index][vertex_index] = vertices_double[object_index][vertex_index].cast<float>();
        }
>>>>>>> a3763174


        // check for incorrect path names
        if(!boost::filesystem::exists(vertex_shader_path))
        {
            std::cout << "vertex shader does not exist at: "
                 << vertex_shader_path << std::endl;
            exit(-1);
        }
        if(!boost::filesystem::exists(fragment_shader_path))
        {
            std::cout << "fragment_shader does not exist at: "
                 << fragment_shader_path << std::endl;
            exit(-1);
        }

        vertex_shader_path_ =  vertex_shader_path;
        fragment_shader_path_ = fragment_shader_path;


        // initialize opengl and cuda
        opengl_ = boost::shared_ptr<ObjectRasterizer>
                (new ObjectRasterizer(vertices_,
                                      indices_,
                                      vertex_shader_path_,
                                      fragment_shader_path_,
                                      camera_matrix_.cast<float>()));
        cuda_ = boost::shared_ptr<fil::CudaFilter> (new fil::CudaFilter());


        // sets the dimensions of how many poses will be rendered per row and per column in a texture
        opengl_->allocate_textures_for_max_poses(nr_max_poses_, nr_poses_per_row_, nr_poses_per_column_);

        std::cout << "OpenGL: allocated " << nr_max_poses_ << " poses in the form ("
                  << nr_poses_per_row_ << ", " << nr_poses_per_column_ << ")" << std::endl;

        int tmp_max_nr_poses = nr_max_poses_;
        int tmp_nr_poses_per_row = nr_poses_per_row_;
        int tmp_nr_poses_per_column = nr_poses_per_column_;

        cuda_->allocate_memory_for_max_poses(nr_max_poses_, nr_poses_per_row_, nr_poses_per_column_);

        std::cout << "CUDA: allocated " << nr_max_poses_ << " poses in the form ("
                  << nr_poses_per_row_ << ", " << nr_poses_per_column_ << ")" << std::endl;


        // if number of poses gets limited by cuda, we have to reallocate the textures in OpenGL again
        if (tmp_max_nr_poses != nr_max_poses_ ||
            tmp_nr_poses_per_row != nr_poses_per_row_ ||
            tmp_nr_poses_per_column != nr_poses_per_column_) {
            opengl_->allocate_textures_for_max_poses(nr_max_poses_, nr_poses_per_row_, nr_poses_per_column_);

            std::cout << "OpenGL adapts to CUDA restrictions: allocated " << nr_max_poses_ << " poses in the form ("
                      << nr_poses_per_row_ << ", " << nr_poses_per_column_ << ")" << std::endl;
        }


        std:: cout << "set resolution in cuda..." << std::endl;

        opengl_->set_resolution(n_rows_, n_cols_, nr_max_poses_, nr_poses_per_row_, nr_poses_per_column_);

        std::cout << "OpenGL: setting resolution changes allocation to " << nr_max_poses_ << " poses in the form ("
                  << nr_poses_per_row_ << ", " << nr_poses_per_column_ << ")" << std::endl;

        tmp_max_nr_poses = nr_max_poses_;
        tmp_nr_poses_per_row = nr_poses_per_row_;
        tmp_nr_poses_per_column = nr_poses_per_column_;

        cuda_->set_resolution(n_rows_, n_cols_, nr_max_poses_, nr_poses_per_row_, nr_poses_per_column_);

        std::cout << "CUDA: setting resolution changes allocation to " << nr_max_poses_ << " poses in the form ("
                  << nr_poses_per_row_ << ", " << nr_poses_per_column_ << ")" << std::endl;

        // if number of poses gets limited by cuda, we have to reallocate the textures in OpenGL again
        if (tmp_max_nr_poses != nr_max_poses_ ||
            tmp_nr_poses_per_row != nr_poses_per_row_ ||
            tmp_nr_poses_per_column != nr_poses_per_column_) {
            opengl_->set_resolution(n_rows_, n_cols_, nr_max_poses_, nr_poses_per_row_, nr_poses_per_column_);

            std::cout << "OpenGL adapts to CUDA restrictions: setting resolution changes allocation to " << nr_max_poses_ << " poses in the form ("
                      << nr_poses_per_row_ << ", " << nr_poses_per_column_ << ")" << std::endl;
        }

        register_resource();

        std:: cout << "set occlusions..." << std::endl;

        reset();

        float c = p_visible_visible_ - p_visible_occluded_;
        float log_c = log(c);

        std::vector<std::vector<float> > dummy_com_models;
        cuda_->init(dummy_com_models, 0.0f, 0.0f,
                    initial_visibility_prob_, c, log_c, p_visible_occluded_,
                    tail_weight_, model_sigma_, sigma_factor_, max_depth_, exponential_rate_);


        count_ = 0;
        render_time_ = 0;

        visibility_probs_.resize(n_rows_ * n_cols_);
    }

    ~KinectImageObservationModelGPU() {

        std::cout << "time for render: " << render_time_ / count_ << std::endl;

    }


    RealArray loglikes(const StateArray& deltas,
                                  IntArray& occlusion_indices,
                                  const bool& update_occlusions = false)
    {

        if(!observations_set_)
        {
            std:: cout << "GPU: observations not set" << std::endl;
            exit(-1);
        }

        nr_poses_ = deltas.size();
        std::vector<float> flog_likelihoods (nr_poses_, 0);
        set_number_of_poses(nr_poses_);

        // transform occlusion indices from size_t to int
        std::vector<int> occlusion_indices_transformed (occlusion_indices.size(), 0);
        for (size_t i = 0; i < occlusion_indices.size(); i++)
        {
            occlusion_indices_transformed[i] = (int) occlusion_indices[i];
        }

        INIT_PROFILING;
        // copy occlusion indices to GPU
        cuda_->set_prev_sample_indices(occlusion_indices_transformed.data());
        MEASURE("gpu: setting occlusion indices");
        // convert to internal state format
        std::vector<std::vector<std::vector<float> > > poses(
                    nr_poses_,
                    std::vector<std::vector<float> >(vertices_.size(),
                    std::vector<float>(7, 0)));

        MEASURE("gpu: creating state vectors");


        for(size_t i_state = 0; i_state < size_t(nr_poses_); i_state++)
        {
            for(size_t i_obj = 0; i_obj < vertices_.size(); i_obj++)
            {
                auto pose_0 = this->default_poses_.component(i_obj);
                auto delta = deltas[i_state].component(i_obj);

                fl::PoseVector pose;
                pose.orientation() = delta.orientation() * pose_0.orientation();
                pose.position() = delta.position() + pose_0.position();

                poses[i_state][i_obj][0] = pose.orientation().quaternion().w();
                poses[i_state][i_obj][1] = pose.orientation().quaternion().x();
                poses[i_state][i_obj][2] = pose.orientation().quaternion().y();
                poses[i_state][i_obj][3] = pose.orientation().quaternion().z();
                poses[i_state][i_obj][4] = pose.position()[0];
                poses[i_state][i_obj][5] = pose.position()[1];
                poses[i_state][i_obj][6] = pose.position()[2];
            }
        }

        MEASURE("gpu: converting state format");


        double before_render = ff::hf::get_wall_time();


        opengl_->render(poses);

        double after_render = ff::hf::get_wall_time();
        render_time_ += after_render - before_render;
        count_++;


        MEASURE("gpu: rendering");


        cudaGraphicsMapResources(1, &combined_texture_resource_, 0);
        cudaGraphicsSubResourceGetMappedArray(&texture_array_, combined_texture_resource_, 0, 0);
        cuda_->set_texture_array(texture_array_);
        cuda_->map_texture();
        MEASURE("gpu: mapping texture");

        cuda_->compare_multiple(update_occlusions, flog_likelihoods);
        cudaGraphicsUnmapResources(1, &combined_texture_resource_, 0);

        MEASURE("gpu: computing likelihoods");


        if(update_occlusions)
        {
            for(size_t i_state = 0; i_state < occlusion_indices.size(); i_state++)
                occlusion_indices[i_state] = i_state;

            MEASURE("gpu: updating occlusions");
        }


        // convert
        RealArray log_likelihoods(flog_likelihoods.size());
        for(size_t i = 0; i < flog_likelihoods.size(); i++)
            log_likelihoods[i] = flog_likelihoods[i];

        return log_likelihoods;
    }


    void set_observation(const Observation& image){
        std::vector<float> std_measurement(image.size());

        for(size_t row = 0; row < image.rows(); row++)
            for(size_t col = 0; col < image.cols(); col++)
                std_measurement[row*image.cols() + col] = image(row, col);

        set_observation(std_measurement, this->delta_time_);
    }

    virtual void reset()
    {
        set_occlusions();
        observation_time_ = 0;
    }


    // TODO: this image should be in a different format BOTH OF THEM!!
    const std::vector<float> get_occlusions(size_t index) const
    {
        std::vector<float> visibility_probs = cuda_->get_visibility_probabilities((int) index);
        return visibility_probs;
    }

    void get_range_image(std::vector<std::vector<int> > &intersect_indices,
                    std::vector<std::vector<float> > &depth)
    {
        opengl_->get_depth_values(intersect_indices, depth);
    }

private:
    // TODO: this function should disappear, BOTH OF THEM
    void set_observation(const std::vector<float>& observations, const Scalar& delta_time)
    {
        observation_time_ += delta_time;

        cuda_->set_observations(observations.data(), observation_time_);
        observations_set_ = true;

    }

    void set_occlusions(const float& visibility_prob = -1)
    {
        float default_visibility_probability = visibility_prob;
        if (visibility_prob == -1) default_visibility_probability = initial_visibility_prob_;

        std::vector<float> visibility_probabilities (n_rows_ * n_cols_ * nr_poses_, default_visibility_probability);
        cuda_->set_visibility_probabilities(visibility_probabilities.data());
        // TODO set update times if you want to use them

    }

    const Eigen::Matrix3d camera_matrix_;
    const size_t n_rows_;
    const size_t n_cols_;
    const float initial_visibility_prob_;
    int nr_max_poses_;

    void set_number_of_poses(int nr_poses){

        nr_poses_ = nr_poses;
        opengl_->set_number_of_poses(nr_poses_, nr_poses_per_row_, nr_poses_per_column_);

        std::cout << "OpenGL: set number of poses to " << nr_poses_ << " poses in the form ("
                  << nr_poses_per_row_ << ", " << nr_poses_per_column_ << ")" << std::endl;

        int tmp_nr_poses = nr_poses_;
        int tmp_nr_poses_per_row = nr_poses_per_row_;
        int tmp_nr_poses_per_column = nr_poses_per_column_;

        cuda_->set_number_of_poses(nr_poses_, nr_poses_per_row_, nr_poses_per_column_);

        std::cout << "CUDA: set number of poses to " << nr_poses_ << " poses in the form ("
                  << nr_poses_per_row_ << ", " << nr_poses_per_column_ << ")" << std::endl;

        // if number of poses gets limited by cuda, we have to tell OpenGL about it
        if (tmp_nr_poses != nr_poses_ ||
            tmp_nr_poses_per_row != nr_poses_per_row_ ||
            tmp_nr_poses_per_column != nr_poses_per_column_) {
            opengl_->set_number_of_poses(nr_poses_, nr_poses_per_row_, nr_poses_per_column_);

            std::cout << "OpenGL adapts to CUDA restrictions: set number of poses to " << nr_poses_ << " poses in the form ("
                      << nr_poses_per_row_ << ", " << nr_poses_per_column_ << ")" << std::endl;
        }

    }

    void check_cuda_error(const char *msg)
    {
        cudaError_t err = cudaGetLastError();
        if( cudaSuccess != err)
        {
            fprintf(stderr, "Cuda error: %s: %s.\n", msg, cudaGetErrorString( err) );
            exit(EXIT_FAILURE);
        }
    }


    void unregister_resource()
    {
        if (resource_registered_) {
            cudaGraphicsUnregisterResource(combined_texture_resource_);
            check_cuda_error("cudaGraphicsUnregisterResource");
            resource_registered_ = false;
        }
    }

    void register_resource()
    {
        if (!resource_registered_) {
            combined_texture_opengl_ = opengl_->get_framebuffer_texture();
            cudaGraphicsGLRegisterImage(&combined_texture_resource_, combined_texture_opengl_, GL_TEXTURE_2D, cudaGraphicsRegisterFlagsReadOnly);
            check_cuda_error("cudaGraphicsGLRegisterImage)");
            resource_registered_ = true;
        }
    }


    boost::shared_ptr<ObjectRasterizer> opengl_;
    boost::shared_ptr<fil::CudaFilter> cuda_;

    // arrays for timings
    std::vector<std::vector<double> > cpu_times_;
    std::vector<std::vector<float> > cuda_times_;

    // data
    std::vector<std::vector<Eigen::Vector3f> > vertices_;
    std::vector<std::vector<std::vector<int> > > indices_;
    std::vector<float> visibility_probs_;

    // constants for likelihood evaluation
    float p_visible_visible_;
    float p_visible_occluded_;
    float tail_weight_;
    float model_sigma_;
    float sigma_factor_;
    float max_depth_;
    float exponential_rate_;

    std::string vertex_shader_path_;
    std::string fragment_shader_path_;


    double render_time_;

    int nr_poses_;
    int nr_poses_per_row_;
    int nr_poses_per_column_;

    int count_;

    // booleans to ensure correct usage of function calls
    bool observations_set_, resource_registered_;
    int nr_calls_set_observation_;

    // Shared resource between OpenGL and CUDA
    GLuint combined_texture_opengl_;
    cudaGraphicsResource* combined_texture_resource_;
    cudaArray_t texture_array_;

    double observation_time_;

    // used for time observations
    static const int TIME_MEASUREMENTS_COUNT = 8;
    static const int COUNT = 500;
    enum time_measurement {SEND_OBSERVATIONS, RENDER, MAP_RESOURCE, GET_MAPPED_ARRAY, SET_TEXTURE_ARRAY,
                           MAP_TEXTURE, COMPUTE_LIKELIHOODS, UNMAP_RESOURCE};

};

}
#endif<|MERGE_RESOLUTION|>--- conflicted
+++ resolved
@@ -114,9 +114,6 @@
         this->default_poses_.recount(vertices_double.size());
         this->default_poses_.setZero();
 
-<<<<<<< HEAD
-    ~KinectImageObservationModelGPU() noexcept { }
-=======
         // convert doubles to floats
         vertices_.resize(vertices_double.size());
         for(size_t object_index = 0; object_index < vertices_.size(); object_index++)
@@ -125,8 +122,6 @@
             for(size_t vertex_index = 0; vertex_index < vertices_[object_index].size(); vertex_index++)
                 vertices_[object_index][vertex_index] = vertices_double[object_index][vertex_index].cast<float>();
         }
->>>>>>> a3763174
-
 
         // check for incorrect path names
         if(!boost::filesystem::exists(vertex_shader_path))
@@ -230,7 +225,7 @@
         visibility_probs_.resize(n_rows_ * n_cols_);
     }
 
-    ~KinectImageObservationModelGPU() {
+    ~KinectImageObservationModelGPU() noexcept {
 
         std::cout << "time for render: " << render_time_ / count_ << std::endl;
 
@@ -296,12 +291,12 @@
         MEASURE("gpu: converting state format");
 
 
-        double before_render = ff::hf::get_wall_time();
+        double before_render = dbot::hf::get_wall_time();
 
 
         opengl_->render(poses);
 
-        double after_render = ff::hf::get_wall_time();
+        double after_render = dbot::hf::get_wall_time();
         render_time_ += after_render - before_render;
         count_++;
 
